--- conflicted
+++ resolved
@@ -32,12 +32,9 @@
         "faiss-cpu": ["sentence_transformers", "faiss-cpu"],
         "milvus": ["pymilvus~=2.3.7"],
         "google-vertex-ai": ["google-cloud-aiplatform==1.43.0"],
-<<<<<<< HEAD
         "myscale":["clickhouse-connect"],
-=======
         "snowflake": ["snowflake-snowpark-python"],
         "fastembed": ["fastembed"],
->>>>>>> 2d12b0b9
     },	
     classifiers=[	
         "Development Status :: 3 - Alpha",	
