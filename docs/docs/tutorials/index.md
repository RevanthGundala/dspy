Welcome to DSPy tutorials! We've organized our tutorials into three main categories to help you get started:

- **Build AI Programs with DSPy**: These hands-on tutorials guide you through building production-ready AI
  applications. From implementing RAG systems to creating intelligent agents, each tutorial demonstrates
  practical use cases. You'll also learn how to leverage DSPy optimizers to enhance your program's performance.

- **Optimize AI Programs with DSPy Optimizers**: These tutorials deep dive into DSPy's optimization capabilities. While
  lighter on programming concepts, they focus on how to systematically improve your AI programs using DSPy
  optimizers, and showcase how DSPy optimizers help improve the quality automatically.

- **DSPy Core Development**: These tutorials cover essential DSPy features and best practices. Learn how to implement
  key functionalities like streaming, caching, deployment, and monitoring in your DSPy applications.


- Build AI Programs with DSPy
    - [Retrieval-Augmented Generation (RAG)](/tutorials/rag/)
    - [Building RAG as Agent](/tutorials/agents/)
    - [Build AI Agents with DSPy](/tutorials/customer_service_agent/)
    - [Entity Extraction](/tutorials/entity_extraction/)
    - [Classification](/tutorials/classification/)
    - [Multi-Hop RAG](/tutorials/multihop_search/)
    - [Privacy-Conscious Delegation](/tutorials/papillon/)
    - [Image Generation Prompt iteration](/tutorials/image_generation_prompting/)
    - [Audio](/tutorials/audio/)


- Optimize AI Programs with DSPy
    - [Math Reasoning](/tutorials/math/)
    - [Classification Finetuning](/tutorials/classification_finetuning/)
    - [Advanced Tool Use](/tutorials/tool_use/)
    - [Finetuning Agents](/tutorials/games/)

- Tools, Development, and Deployment
    - [Use MCP in DSPy](/tutorials/mcp/)
    - [Output Refinement](/tutorials/output_refinement/best-of-n-and-refine/)
    - [Saving and Loading](/tutorials/saving/)
    - [Deployment](/tutorials/deployment/)
    - [Debugging & Observability](/tutorials/observability/)
    - [Tracking DSPy Optimizers](/tutorials/optimizer_tracking/)
    - [Streaming](/tutorials/streaming/)
    - [Async](/tutorials/async/)

<<<<<<< HEAD
* [Agents](/tutorials/agents/)

* [Reasoning](/tutorials/math/)

* [Entity Extraction](/tutorials/entity_extraction/)

* [Classification](/tutorials/classification/)

* [Multi-Hop Search](/tutorials/multihop_search/)

* [Privacy-Conscious Delegation](/tutorials/papillon/)

* [Program Of Thought](/tutorials/program_of_thought/)

* [Finetuning Agents](/tutorials/games/)

* [Saving and Loading](/tutorials/saving/index.md)

* [Deployment](/tutorials/deployment/)

* [Debugging & Observability](/tutorials/observability/)

We are working on upgrading more tutorials and other examples to [DSPy 2.5](https://github.com/stanfordnlp/dspy/blob/main/examples/migration.ipynb) from earlier DSPy versions.
=======
>>>>>>> 80203769
<|MERGE_RESOLUTION|>--- conflicted
+++ resolved
@@ -20,6 +20,7 @@
     - [Classification](/tutorials/classification/)
     - [Multi-Hop RAG](/tutorials/multihop_search/)
     - [Privacy-Conscious Delegation](/tutorials/papillon/)
+    - [Program Of Thought](/tutorials/program_of_thought/)
     - [Image Generation Prompt iteration](/tutorials/image_generation_prompting/)
     - [Audio](/tutorials/audio/)
 
@@ -40,29 +41,3 @@
     - [Streaming](/tutorials/streaming/)
     - [Async](/tutorials/async/)
 
-<<<<<<< HEAD
-* [Agents](/tutorials/agents/)
-
-* [Reasoning](/tutorials/math/)
-
-* [Entity Extraction](/tutorials/entity_extraction/)
-
-* [Classification](/tutorials/classification/)
-
-* [Multi-Hop Search](/tutorials/multihop_search/)
-
-* [Privacy-Conscious Delegation](/tutorials/papillon/)
-
-* [Program Of Thought](/tutorials/program_of_thought/)
-
-* [Finetuning Agents](/tutorials/games/)
-
-* [Saving and Loading](/tutorials/saving/index.md)
-
-* [Deployment](/tutorials/deployment/)
-
-* [Debugging & Observability](/tutorials/observability/)
-
-We are working on upgrading more tutorials and other examples to [DSPy 2.5](https://github.com/stanfordnlp/dspy/blob/main/examples/migration.ipynb) from earlier DSPy versions.
-=======
->>>>>>> 80203769
