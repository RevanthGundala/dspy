--- conflicted
+++ resolved
@@ -116,35 +116,32 @@
 
 
 class HFClientVLLM(HFModel):
-    def __init__(self, model, port, model_type: Literal['chat', 'text'] = 'text', url="http://localhost", **kwargs):
+    def __init__(self, model, port, model_type: Literal["chat", "text"] = "text", url="http://localhost", **kwargs):
         super().__init__(model=model, is_client=True)
 
         if isinstance(url, list):
             self.urls = url
 
         elif isinstance(url, str):
-            self.urls = [f'{url}:{port}']
+            self.urls = [f"{url}:{port}"]
 
         else:
-            raise ValueError(f"The url provided to `HFClientVLLM` is neither a string nor a list of strings. It is of type {type(url)}.")
-<<<<<<< HEAD
-
-=======
-        
+            raise ValueError(
+                f"The url provided to `HFClientVLLM` is neither a string nor a list of strings. It is of type {type(url)}.",
+            )
         self.model_type = model_type
->>>>>>> 2ad84c2c
         self.headers = {"Content-Type": "application/json"}
         self.kwargs |= kwargs
         # kwargs needs to have model, port and url for the lm.copy() to work properly
-        self.kwargs.update({
-            'port': port,
-            'url': url,
-        })
-
+        self.kwargs.update(
+            {
+                "port": port,
+                "url": url,
+            },
+        )
 
     def _generate(self, prompt, **kwargs):
         kwargs = {**self.kwargs, **kwargs}
-<<<<<<< HEAD
 
         payload = {
             "model": self.kwargs["model"],
@@ -152,16 +149,12 @@
             **kwargs,
         }
 
-
-=======
-        
->>>>>>> 2ad84c2c
         # Round robin the urls.
         url = self.urls.pop(0)
         self.urls.append(url)
-        
+
         if self.model_type == "chat":
-            system_prompt = kwargs.get("system_prompt",None)
+            system_prompt = kwargs.get("system_prompt", None)
             messages = [{"role": "user", "content": prompt}]
             if system_prompt:
                 messages.insert(0, {"role": "system", "content": system_prompt})
@@ -181,7 +174,7 @@
                 completions = json_response["choices"]
                 response = {
                     "prompt": prompt,
-                    "choices": [{"text": c["message"]['content']} for c in completions],
+                    "choices": [{"text": c["message"]["content"]} for c in completions],
                 }
                 return response
 
@@ -194,7 +187,7 @@
                 "prompt": prompt,
                 **kwargs,
             }
-            
+
             response = send_hfvllm_request_v00(
                 f"{url}/v1/completions",
                 json=payload,
