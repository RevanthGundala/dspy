from typing import Any, Optional

import backoff

from dsp.modules.lm import LM

try:
    import cohere
<<<<<<< HEAD

    cohere_api_error = cohere.CohereAPIError
=======
    cohere_api_error = cohere.errors.UnauthorizedError
>>>>>>> 696f2d2e
except ImportError:
    cohere_api_error = Exception
    # print("Not loading Cohere because it is not installed.")

def backoff_hdlr(details):
    """Handler from https://pypi.org/project/backoff/"""
    print(
        "Backing off {wait:0.1f} seconds after {tries} tries "
        "calling function {target} with kwargs "
        "{kwargs}".format(**details),
    )


def giveup_hdlr(details):
    """wrapper function that decides when to give up on retry"""
    if "rate limits" in details.message:
        return False
    return True


class Cohere(LM):
    """Wrapper around Cohere's API.

    Currently supported models include `command-r-plus`, `command-r`, `command`, `command-nightly`, `command-light`, `command-light-nightly`.
    """

    def __init__(
        self,
        model: str = "command-r",
        api_key: Optional[str] = None,
        stop_sequences: list[str] = [],
        **kwargs,
    ):
        """
        Parameters
        ----------
        model : str
            Which pre-trained model from Cohere to use?
            Choices are [`command-r-plus`, `command-r`, `command`, `command-nightly`, `command-light`, `command-light-nightly`]
        api_key : str
            The API key for Cohere.
            It can be obtained from https://dashboard.cohere.ai/register.
        stop_sequences : list of str
            Additional stop tokens to end generation.
        **kwargs: dict
            Additional arguments to pass to the API provider.
        """
        super().__init__(model)
        self.co = cohere.Client(api_key)
        self.provider = "cohere"
        self.kwargs = {
            "model": model,
            "temperature": 0.0,
            "max_tokens": 150,
            "p": 1,
            "num_generations": 1,
            **kwargs,
        }
        self.stop_sequences = stop_sequences
        self.max_num_generations = 5

        self.history: list[dict[str, Any]] = []

    def basic_request(self, prompt: str, **kwargs):
        raw_kwargs = kwargs
        kwargs = {
            **self.kwargs,
            "stop_sequences": self.stop_sequences,
            "chat_history": [],
            "message": prompt,
            **kwargs,
        }
        kwargs.pop("num_generations")
        if "n" in kwargs.keys():
            kwargs.pop("n")
        response = self.co.chat(**kwargs)


        self.history.append({
            "prompt": prompt,
            "response": response,
            "kwargs": kwargs,
            "raw_kwargs": raw_kwargs,
        })

        return response

    @backoff.on_exception(
        backoff.expo,
        (cohere_api_error),
        max_time=1000,
        on_backoff=backoff_hdlr,
        giveup=giveup_hdlr,
    )
    def request(self, prompt: str, **kwargs):
        """Handles retrieval of completions from Cohere whilst handling API errors"""
        return self.basic_request(prompt, **kwargs)

    def __call__(
        self,
        prompt: str,
<<<<<<< HEAD
        only_completed: bool = True,
        return_sorted: bool = False,
        **kwargs,
    ):
        assert only_completed, "for now"
        assert return_sorted is False, "for now"

        # Cohere uses 'num_generations' whereas dsp.generate() uses 'n'
        n = kwargs.pop("n", 1)

        # Cohere can generate upto self.max_num_generations completions at a time
        choices = []
        num_iters = math.ceil(n / self.max_num_generations)
        remainder = n % self.max_num_generations
        for i in range(num_iters):
            if i == (num_iters - 1):
                kwargs["num_generations"] = remainder if remainder != 0 else self.max_num_generations
            else:
                kwargs["num_generations"] = self.max_num_generations
            response = self.request(prompt, **kwargs)
            choices.extend(response.generations)
        completions = [c.text for c in choices]

        if return_sorted and kwargs.get("num_generations", 1) > 1:
            scored_completions = []

            for c in choices:
                scored_completions.append((c.likelihood, c.text))

            scored_completions = sorted(scored_completions, reverse=True)
            completions = [c for _, c in scored_completions]

        return completions
=======
        **kwargs,
    ):
        response = self.request(prompt, **kwargs)
        return [response.text]
>>>>>>> 696f2d2e
<|MERGE_RESOLUTION|>--- conflicted
+++ resolved
@@ -1,3 +1,4 @@
+import math
 from typing import Any, Optional
 
 import backoff
@@ -6,12 +7,8 @@
 
 try:
     import cohere
-<<<<<<< HEAD
 
-    cohere_api_error = cohere.CohereAPIError
-=======
     cohere_api_error = cohere.errors.UnauthorizedError
->>>>>>> 696f2d2e
 except ImportError:
     cohere_api_error = Exception
     # print("Not loading Cohere because it is not installed.")
@@ -113,7 +110,6 @@
     def __call__(
         self,
         prompt: str,
-<<<<<<< HEAD
         only_completed: bool = True,
         return_sorted: bool = False,
         **kwargs,
@@ -146,10 +142,4 @@
             scored_completions = sorted(scored_completions, reverse=True)
             completions = [c for _, c in scored_completions]
 
-        return completions
-=======
-        **kwargs,
-    ):
-        response = self.request(prompt, **kwargs)
-        return [response.text]
->>>>>>> 696f2d2e
+        return completions