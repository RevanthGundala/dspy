--- conflicted
+++ resolved
@@ -37,13 +37,10 @@
                 skip_logprobs=False,
                 trace=None,
                 release=0,
-<<<<<<< HEAD
                 log_openai_usage=False,
-=======
                 bypass_assert=False,
                 bypass_suggest=False,
                 langchain_history=[]
->>>>>>> 904dcddd
             )
             cls._instance.__append(config)
 
