import dsp
import dspy
<<<<<<< HEAD
from dspy import Predict, Signature
from dspy.modeling import TextBackend, JSONBackend
from dspy.utils import DummyLM, DummyBackend
import copy
import textwrap
=======
from dspy import Predict, Signature, TypedPredictor
from dspy.utils.dummies import DummyLM
import copy
import textwrap
import pydantic
import ujson
>>>>>>> 696f2d2e


def test_initialization_with_string_signature():
    signature_string = "input1, input2 -> output"
    predict = Predict(signature_string)
    expected_instruction = "Given the fields `input1`, `input2`, produce the fields `output`."
    assert predict.signature.instructions == expected_instruction
    assert predict.signature.instructions == Signature(signature_string).instructions


def test_reset_method():
    predict_instance = Predict("input -> output")
    predict_instance.lm = "modified"

    predict_instance.traces = ["trace"]
    predict_instance.train = ["train"]
    predict_instance.demos = ["demo"]
    predict_instance.reset()
    assert predict_instance.lm is None
    assert predict_instance.traces == []
    assert predict_instance.train == []
    assert predict_instance.demos == []


def test_lm_after_dump_and_load_state():
    predict_instance = Predict("input -> output")
    predict_instance.lm = "lm_state"
    dumped_state = predict_instance.dump_state()
    new_instance = Predict("input -> output")
    new_instance.load_state(dumped_state)
    assert new_instance.lm == "lm_state"


def test_call_method():
    predict_instance = Predict("input -> output")
    lm = DummyLM(["test output"])
    with dspy.settings.context(lm=lm):
        result = predict_instance(input="test input")
        assert result.output == "test output"
        assert lm.get_convo(-1) == (
            "Given the fields `input`, produce the fields `output`.\n"
            "\n---\n\n"
            "Follow the following format.\n\n"
            "Input: ${input}\n"
            "Output: ${output}\n"
            "\n---\n\n"
            "Input: test input\n"
            "Output: test output"
        )


def test_call_method_with_backend():
    predict_instance = Predict("input -> output")

    backend = DummyBackend(answers=[["test output"]])
    with dspy.settings.context(backend=backend, lm=None, cache=False):
        result = predict_instance(input="test input")
        assert result.output == "test output"


def test_instructions_after_dump_and_load_state():
    predict_instance = Predict(Signature("input -> output", "original instructions"))
    dumped_state = predict_instance.dump_state()
    new_instance = Predict(Signature("input -> output", "new instructions"))
    new_instance.load_state(dumped_state)
    assert new_instance.signature.instructions == "original instructions"


def test_demos_after_dump_and_load_state():
    class TranslateToEnglish(dspy.Signature):
        """Translate content from a language to English."""

        content: str = dspy.InputField()
        language: str = dspy.InputField()
        translation: str = dspy.OutputField()

    original_instance = Predict(TranslateToEnglish)
    original_instance.demos = [
        dspy.Example(
            content="¿Qué tal?",
            language="SPANISH",
            translation="Hello there",
        ).with_inputs("content", "language"),
    ]

    dumped_state = original_instance.dump_state()
    assert len(dumped_state["demos"]) == len(original_instance.demos)
    assert dumped_state["demos"][0]["content"] == original_instance.demos[0].content

    saved_state = ujson.dumps(dumped_state)
    loaded_state = ujson.loads(saved_state)

    new_instance = Predict(TranslateToEnglish)
    new_instance.load_state(loaded_state)
    assert len(new_instance.demos) == len(original_instance.demos)
    # Demos don't need to keep the same types after saving and loading the state.
    assert new_instance.demos[0]["content"] == original_instance.demos[0].content


def test_typed_demos_after_dump_and_load_state():
    class TypedTranslateToEnglish(dspy.Signature):
        """Translate content from a language to English."""

        class Input(pydantic.BaseModel):
            content: str
            language: str

        class Output(pydantic.BaseModel):
            translation: str

        input: Input = dspy.InputField()
        output: Output = dspy.OutputField()

    original_instance = TypedPredictor(TypedTranslateToEnglish).predictor
    original_instance.demos = [
        dspy.Example(
            input=TypedTranslateToEnglish.Input(
                content="¿Qué tal?",
                language="SPANISH",
            ),
            output=TypedTranslateToEnglish.Output(
                translation="Hello there",
            ),
        ).with_inputs("input"),
    ]

    dumped_state = original_instance.dump_state()
    assert len(dumped_state["demos"]) == len(original_instance.demos)
    assert dumped_state["demos"][0]["input"] == original_instance.demos[0].input.model_dump_json()

    saved_state = ujson.dumps(dumped_state)
    loaded_state = ujson.loads(saved_state)

    new_instance = TypedPredictor(TypedTranslateToEnglish).predictor
    new_instance.load_state(loaded_state)
    assert len(new_instance.demos) == len(original_instance.demos)
    # Demos don't need to keep the same types after saving and loading the state.
    assert new_instance.demos[0]["input"] == original_instance.demos[0].input.model_dump_json()


def test_forward_method():
    program = Predict("question -> answer")
    with dspy.settings.context(lm=DummyLM([]), backend=None):
        result = program(question="What is 1+1?").answer
        assert result == "No more responses"


def test_forward_method_with_backend():
    backend = DummyBackend(answers=[["No more responses"]])
    with dspy.settings.context(backend=backend, lm=None):
        program = Predict("question -> answer")
        result = program(question="What is 1+1?").answer
        assert result == "No more responses"


def test_forward_method2():
    program = Predict("question -> answer1, answer2")
    with dspy.settings.context(lm=DummyLM(["my first answer", "my second answer"]), backend=None):
        result = program(question="What is 1+1?")
        assert result.answer1 == "my first answer"
        assert result.answer2 == "my second answer"


def test_forward_method2_with_backend():
    backend = DummyBackend(answers=[[" my first answer\n\nAnswer 2: my second answer"]])
    with dspy.settings.context(backend=backend, lm=None):
        program = Predict("question -> answer1, answer2")
        result = program(question="What is 1+1?")
        assert result.answer1 == "my first answer"
        assert result.answer2 == "my second answer"


def test_config_management():
    predict_instance = Predict("input -> output")
    predict_instance.update_config(new_key="value")
    config = predict_instance.get_config()
    assert "new_key" in config and config["new_key"] == "value"


def test_multi_output():
    program = Predict("question -> answer", n=2)
<<<<<<< HEAD
    lm = DummyLM(["my first answer", "my second answer"])
    with dspy.settings.context(lm=lm, backend=None):
        results = program(question="What is 1+1?")
        assert results.completions[0].answer == "my first answer"
        assert results.completions[1].answer == "my second answer"


def test_multi_output_with_backend():
    program = Predict("question -> answer", n=2)

    backend = DummyBackend(answers=[["my first answer", "my second answer"]])
    with dspy.settings.context(backend=backend, lm=None):
        results = program(question="What is 1+1?")
        assert results.completions[0].answer == "my first answer"
        assert results.completions[1].answer == "my second answer"
=======
    dspy.settings.configure(lm=DummyLM(["my first answer", "my second answer"]))
    results = program(question="What is 1+1?")
    assert results.completions.answer[0] == "my first answer"
    assert results.completions.answer[1] == "my second answer"
>>>>>>> 696f2d2e


def test_multi_output2():
    program = Predict("question -> answer1, answer2", n=2)
<<<<<<< HEAD
    lm = DummyLM(
        [
            "my 0 answer\nAnswer 2: my 2 answer",
            "my 1 answer\nAnswer 2: my 3 answer",
        ],
    )

    with dspy.settings.context(lm=lm, backend=None):
        results = program(question="What is 1+1?")
        assert results.completions[0].answer1 == "my 0 answer"
        assert results.completions[1].answer1 == "my 1 answer"
        assert results.completions[0].answer2 == "my 2 answer"
        assert results.completions[1].answer2 == "my 3 answer"
=======
    dspy.settings.configure(
        lm=DummyLM(
            [
                "my 0 answer\nAnswer 2: my 2 answer",
                "my 1 answer\nAnswer 2: my 3 answer",
            ],
        )
    )
    results = program(question="What is 1+1?")
    assert results.completions.answer1[0] == "my 0 answer"
    assert results.completions.answer1[1] == "my 1 answer"
    assert results.completions.answer2[0] == "my 2 answer"
    assert results.completions.answer2[1] == "my 3 answer"
>>>>>>> 696f2d2e


def test_named_predictors():
    class MyModule(dspy.Module):
        def __init__(self):
            super().__init__()
            self.inner = Predict("question -> answer")

    program = MyModule()
    assert program.named_predictors() == [("inner", program.inner)]

    # Check that it also works the second time.
    program2 = copy.deepcopy(program)
    assert program2.named_predictors() == [("inner", program2.inner)]


def test_output_only():
    class OutputOnlySignature(dspy.Signature):
        output = dspy.OutputField()

    predictor = Predict(OutputOnlySignature)

    lm = DummyLM(["short answer"])
<<<<<<< HEAD
    with dspy.settings.context(lm=lm, backend=None):
        assert predictor().output == "short answer"

        assert lm.get_convo(-1) == textwrap.dedent(
            """\
            Given the fields , produce the fields `output`.
            
            ---
            
            Follow the following format.
            
            Output: ${output}
            
            ---
            
            Output: short answer"""
        )
=======
    dspy.settings.configure(lm=lm)
    assert predictor().output == "short answer"

    assert lm.get_convo(-1) == textwrap.dedent(
        """\
        Given the fields , produce the fields `output`.
        
        ---
        
        Follow the following format.
        
        Output: ${output}
        
        ---
        
        Output: short answer"""
    )
>>>>>>> 696f2d2e
<|MERGE_RESOLUTION|>--- conflicted
+++ resolved
@@ -1,19 +1,12 @@
-import dsp
-import dspy
-<<<<<<< HEAD
-from dspy import Predict, Signature
-from dspy.modeling import TextBackend, JSONBackend
-from dspy.utils import DummyLM, DummyBackend
 import copy
 import textwrap
-=======
-from dspy import Predict, Signature, TypedPredictor
-from dspy.utils.dummies import DummyLM
-import copy
-import textwrap
+
 import pydantic
 import ujson
->>>>>>> 696f2d2e
+
+import dspy
+from dspy import Predict, Signature, TypedPredictor
+from dspy.utils import DummyBackend, DummyLM
 
 
 def test_initialization_with_string_signature():
@@ -195,7 +188,6 @@
 
 def test_multi_output():
     program = Predict("question -> answer", n=2)
-<<<<<<< HEAD
     lm = DummyLM(["my first answer", "my second answer"])
     with dspy.settings.context(lm=lm, backend=None):
         results = program(question="What is 1+1?")
@@ -211,17 +203,10 @@
         results = program(question="What is 1+1?")
         assert results.completions[0].answer == "my first answer"
         assert results.completions[1].answer == "my second answer"
-=======
-    dspy.settings.configure(lm=DummyLM(["my first answer", "my second answer"]))
-    results = program(question="What is 1+1?")
-    assert results.completions.answer[0] == "my first answer"
-    assert results.completions.answer[1] == "my second answer"
->>>>>>> 696f2d2e
 
 
 def test_multi_output2():
     program = Predict("question -> answer1, answer2", n=2)
-<<<<<<< HEAD
     lm = DummyLM(
         [
             "my 0 answer\nAnswer 2: my 2 answer",
@@ -235,7 +220,50 @@
         assert results.completions[1].answer1 == "my 1 answer"
         assert results.completions[0].answer2 == "my 2 answer"
         assert results.completions[1].answer2 == "my 3 answer"
-=======
+
+
+def test_named_predictors():
+    class MyModule(dspy.Module):
+        def __init__(self):
+            super().__init__()
+            self.inner = Predict("question -> answer")
+
+    program = MyModule()
+    assert program.named_predictors() == [("inner", program.inner)]
+
+    # Check that it also works the second time.
+    program2 = copy.deepcopy(program)
+    assert program2.named_predictors() == [("inner", program2.inner)]
+
+
+def test_output_only():
+    class OutputOnlySignature(dspy.Signature):
+        output = dspy.OutputField()
+
+    predictor = Predict(OutputOnlySignature)
+
+    lm = DummyLM(["short answer"])
+    with dspy.settings.context(lm=lm, backend=None):
+        assert predictor().output == "short answer"
+
+        assert lm.get_convo(-1) == textwrap.dedent(
+            """\
+            Given the fields , produce the fields `output`.
+
+            ---
+
+            Follow the following format.
+
+            Output: ${output}
+
+            ---
+
+            Output: short answer"""
+        )
+
+
+def test_multi_output2():
+    program = Predict("question -> answer1, answer2", n=2)
     dspy.settings.configure(
         lm=DummyLM(
             [
@@ -249,7 +277,6 @@
     assert results.completions.answer1[1] == "my 1 answer"
     assert results.completions.answer2[0] == "my 2 answer"
     assert results.completions.answer2[1] == "my 3 answer"
->>>>>>> 696f2d2e
 
 
 def test_named_predictors():
@@ -273,40 +300,20 @@
     predictor = Predict(OutputOnlySignature)
 
     lm = DummyLM(["short answer"])
-<<<<<<< HEAD
-    with dspy.settings.context(lm=lm, backend=None):
-        assert predictor().output == "short answer"
-
-        assert lm.get_convo(-1) == textwrap.dedent(
-            """\
-            Given the fields , produce the fields `output`.
-            
-            ---
-            
-            Follow the following format.
-            
-            Output: ${output}
-            
-            ---
-            
-            Output: short answer"""
-        )
-=======
     dspy.settings.configure(lm=lm)
     assert predictor().output == "short answer"
 
     assert lm.get_convo(-1) == textwrap.dedent(
         """\
         Given the fields , produce the fields `output`.
-        
+
         ---
-        
+
         Follow the following format.
-        
+
         Output: ${output}
-        
+
         ---
-        
+
         Output: short answer"""
-    )
->>>>>>> 696f2d2e
+    )