from concurrent.futures import ThreadPoolExecutor
from datetime import datetime
import functools
import os
from pathlib import Path
from typing import Any, Dict, List, Optional, Type, Union
import ujson
import uuid

from dspy.utils.logging import logger
from dspy.clients.finetune import FinetuneJob, TrainingMethod
from dspy.clients.self_hosted import (
    is_self_hosted_model,
    self_hosted_model_launch,
    self_hosted_model_kill,
)
from dspy.clients.anyscale import (
    is_anyscale_model,
    anyscale_model_launch,
    anyscale_model_kill,
)

import litellm
from litellm.caching import Cache


DISK_CACHE_DIR = os.environ.get("DSPY_CACHEDIR") or os.path.join(Path.home(), ".dspy_cache")
litellm.cache = Cache(disk_cache_dir=DISK_CACHE_DIR, type="disk")
litellm.telemetry = False

if "LITELLM_LOCAL_MODEL_COST_MAP" not in os.environ:
    os.environ["LITELLM_LOCAL_MODEL_COST_MAP"] = "True"


class LM:
    def __init__(self, 
            model,
            model_type='chat', 
            temperature=0.0,
            max_tokens=1000,
            cache=True,
            launch_kwargs=None,
            **kwargs
        ):
        # Remember to update LM.copy() if you modify the constructor!
        self.model = model
        self.model_type = model_type
        self.cache = cache
        self.launch_kwargs = launch_kwargs or {}
        self.kwargs = dict(temperature=temperature, max_tokens=max_tokens, **kwargs)
        self.history = []

        # TODO: This is error prone!
        if "o1-" in model:
            assert (
                max_tokens >= 5000 and temperature == 1.0
            ), "OpenAI's o1-* models require passing temperature=1.0 and max_tokens >= 5000 to `dspy.LM(...)`"

    def __call__(self, prompt=None, messages=None, **kwargs):
        # Build the request.
        cache = kwargs.pop("cache", self.cache)
        messages = messages or [{"role": "user", "content": prompt}]
        kwargs = {**self.kwargs, **kwargs}

        # Make the request and handle LRU & disk caching.
        if self.model_type == "chat":
            completion = cached_litellm_completion if cache else litellm_completion
        else:
            completion = cached_litellm_text_completion if cache else litellm_text_completion

        response = completion(ujson.dumps(dict(model=self.model, messages=messages, **kwargs)))
        outputs = [c.message.content if hasattr(c, "message") else c["text"] for c in response["choices"]]

        # Logging, with removed api key & where `cost` is None on cache hit.
        kwargs = {k: v for k, v in kwargs.items() if not k.startswith("api_")}
        entry = dict(prompt=prompt, messages=messages, kwargs=kwargs, response=response)
        entry = dict(**entry, outputs=outputs, usage=dict(response["usage"]))
        entry = dict(**entry, cost=response.get("_hidden_params", {}).get("response_cost"))
        entry = dict(
            **entry,
            timestamp=datetime.now().isoformat(),
            uuid=str(uuid.uuid4()),
            model=self.model,
            model_type=self.model_type,
        )
        self.history.append(entry)
        
        return outputs

    def copy(self, **kwargs):
        """Create a copy of the current LM with updated kwargs."""
        kwargs = {
            "model": self.model,
            "model_type": self.model_type,
            "cache": self.cache,
            "launch_kwargs": self.launch_kwargs,
            **self.kwargs,
            **kwargs,
        }
        return self.__class__(**kwargs)
    
    def inspect_history(self, n: int = 1):
        _inspect_history(self, n)

<<<<<<< HEAD
    def launch(self):
        """Send a request to the provider to launch the model, if needed."""
        if is_self_hosted_model(self.model):
            self_hosted_model_launch(self.model, self.launch_kwargs)
        elif is_anyscale_model(self.model):
            anyscale_model_launch(self.model, self.launch_kwargs)
        msg = f"`launch()` is called for the auto-launched model {self.model}"
        msg += " -- no action is taken!"
        logger.info(msg)

    def kill(self):
        """Send a request to the provider to kill the model, if needed."""
        if is_self_hosted_model(self.model):
            self_hosted_model_kill(self.model, self.launch_kwargs)
        elif is_anyscale_model(self.model):
            anyscale_model_kill(self.model, self.launch_kwargs)
        msg = f"`kill()` is called for the auto-launched model {self.model}"
        msg += " -- no action is taken!"
        logger.info(msg)

    def finetune(self,
            train_method: TrainingMethod,
            train_data: List[Dict[str, Any]],
            train_kwargs: Optional[Dict[str, Any]]=None,
            cache_finetune: bool = True,
            provider: str = "openai",
        ) -> FinetuneJob:
        """Start model fine-tuning, if supported."""
        # Fine-tuning is experimental and requires the experimental flag
        from dspy import settings as settings
        err = "Fine-tuning is an experimental feature."
        err += " Set `dspy.settings.experimental` to `True` to use it."
        assert settings.experimental, err

        # Initialize the finetune job
        FinetuneJobClass = get_provider_finetune_job_class(provider=provider)
        finetune_job = FinetuneJobClass(
            model=self.model,
            provider=provider,
            train_data=train_data,
            train_kwargs=train_kwargs,
        )

        # Start asyncronous training
        executor = ThreadPoolExecutor(max_workers=1)
        executor.submit(
            execute_finetune_job,
            finetune_job,
            lm=self,
            cache_finetune=cache_finetune
        )
        executor.shutdown(wait=False)

        return finetune_job
    
    def copy(self, **kwargs):
        """Returns a copy of the language model with the same parameters."""
        kwargs = {**self.kwargs, **kwargs}
        # model = kwargs.pop("model") or self.model
        init_kwargs = dict(model=self.model, model_type=self.model_type, cache=self.cache, temperature=self.kwargs["temperature"], max_tokens=self.kwargs["max_tokens"])
        init_kwargs = {**init_kwargs, **kwargs}
        return self.__class__(**init_kwargs)
=======
    def copy(self, **kwargs):
        """Returns a copy of the language model with possibly updated parameters."""

        import copy
        new_instance = copy.deepcopy(self)
        new_instance.history = []

        for key, value in kwargs.items():
            if hasattr(self, key):
                setattr(new_instance, key, value)
            if (key in self.kwargs) or (not hasattr(self, key)):
                new_instance.kwargs[key] = value

        return new_instance

>>>>>>> 05b1da87


@functools.lru_cache(maxsize=None)
def cached_litellm_completion(request):
    return litellm_completion(request, cache={"no-cache": False, "no-store": False})


def litellm_completion(request, cache={"no-cache": True, "no-store": True}):
    kwargs = ujson.loads(request)
    return litellm.completion(cache=cache, **kwargs)


@functools.lru_cache(maxsize=None)
def cached_litellm_text_completion(request):
    return litellm_text_completion(request, cache={"no-cache": False, "no-store": False})


def litellm_text_completion(request, cache={"no-cache": True, "no-store": True}):
    kwargs = ujson.loads(request)

    # Extract the provider and model from the model string.
    # TODO: Not all the models are in the format of "provider/model"
    model = kwargs.pop("model").split("/", 1)
    provider, model = model[0] if len(model) > 1 else "openai", model[-1]

    # Use the API key and base from the kwargs, or from the environment.
    api_key = kwargs.pop("api_key", None) or os.getenv(f"{provider}_API_KEY")
    api_base = kwargs.pop("api_base", None) or os.getenv(f"{provider}_API_BASE")

    # Build the prompt from the messages.
    prompt = "\n\n".join([x["content"] for x in kwargs.pop("messages")] + ["BEGIN RESPONSE:"])

    return litellm.text_completion(
        cache=cache,
        model=f"text-completion-openai/{model}",
        api_key=api_key,
        api_base=api_base,
        prompt=prompt,
        **kwargs,
    )


def _green(text: str, end: str = "\n"):
    return "\x1b[32m" + str(text).lstrip() + "\x1b[0m" + end


def _red(text: str, end: str = "\n"):
    return "\x1b[31m" + str(text) + "\x1b[0m" + end


def _inspect_history(lm, n: int = 1):
    """Prints the last n prompts and their completions."""

    for item in lm.history[-n:]:
        messages = item["messages"] or [{"role": "user", "content": item["prompt"]}]
        outputs = item["outputs"]
        timestamp = item.get("timestamp", "Unknown time")

        print("\n\n\n")
        print("\x1b[34m" + f"[{timestamp}]" + "\x1b[0m" + "\n")

        for msg in messages:
            print(_red(f"{msg['role'].capitalize()} message:"))
            print(msg["content"].strip())
            print("\n")

        print(_red("Response:"))
        print(_green(outputs[0].strip()))

        if len(outputs) > 1:
            choices_text = f" \t (and {len(outputs)-1} other completions)"
            print(_red(choices_text, end=""))

    print("\n\n\n")


#-------------------------------------------------------------------------------
#    Fine-tune support
#-------------------------------------------------------------------------------
# TODO: This part can be moved to a separate module

from dspy.clients.openai import (
    FinetuneJobOpenAI,
    is_openai_model,
    finetune_openai,
)
from dspy.clients.anyscale import (
    FinetuneJobAnyScale,
    finetune_anyscale,
)


_PROVIDER_ANYSCALE = "anyscale"
_PROVIDER_OPENAI = "openai"
_SUPPORTED_FINETUNE_PROVIDERS = [
    _PROVIDER_ANYSCALE,
    _PROVIDER_OPENAI,
]

            
def _get_supported_finetune_provider(model: str) -> Union[str, ValueError]:
    """Return the finetuning provider for the given model.

    The provider must be in _SUPPORTED_FINETUNE_PROVIDERS. This function is not
    named `_get_provider` because it does not attempt to find the provider of a
    model if there is no DSPy fine-tuning support for it.
    """
    if is_openai_model(model):
        return _PROVIDER_OPENAI

    if is_anyscale_model(model):
        return _PROVIDER_ANYSCALE
    
    return ValueError(f"DSPy does not have fine-tuning support for {model}")


def get_provider_finetune_job_class(provider: str) -> Type[FinetuneJob]:
    """Get the FinetuneJob class for the provider."""
    # Mapping from provider to finetune job type
    _PROVIDER_TO_FINETUNE_JOB_CLASS = {
        _PROVIDER_ANYSCALE: FinetuneJobAnyScale,
        _PROVIDER_OPENAI: FinetuneJobOpenAI,
    }

    # Get the FinetuneJob class for the provider
    _CLS = _PROVIDER_TO_FINETUNE_JOB_CLASS[provider]

    return _CLS


def get_provider_finetune_function(provider: str) -> callable:
    """Return the finetune function for the given model."""
    # Mapping from provider to finetune function
    _PROVIDER_TO_FINETUNE_FUNCTION = {
        _PROVIDER_ANYSCALE: finetune_anyscale,
        _PROVIDER_OPENAI: finetune_openai,
    }

    # Get the finetuning provider
    finetune_function = _PROVIDER_TO_FINETUNE_FUNCTION[provider]

    return finetune_function


def execute_finetune_job(
    job: FinetuneJob[Type[LM]],
    lm: LM,
    cache_finetune: bool=True
):
    """Execute the finetune job in a blocking manner."""
    try:
        job_kwargs = job.get_kwargs()
        if cache_finetune:
            model = cached_finetune(job=job, **job_kwargs)
        else:
            model = finetune(job=job, **job_kwargs)
        lm = lm.copy(model=model)
        job.set_result(lm)
    except Exception as err:
        logger.error(err)
        job.set_result(err)


# TODO: Perhaps we shouldn't directly cache the data
# TODO: Add DiskCache, ignore job

def cached_finetune(
    job,
    model: str,
    train_data: List[Dict[str, Any]],
    train_kwargs: Optional[Dict[str, Any]]=None,
    provider: str = "openai",
    train_method: TrainingMethod = TrainingMethod.SFT,
) -> Union[str, ValueError]:
    return finetune(
        job=job,
        model=model,
        provider=provider,
        train_data=train_data,
        train_kwargs=train_kwargs,
        train_method=train_method,
    )


def finetune(
    job,
    model: str,
    train_method: TrainingMethod,
    provider: str,
    train_data: List[Dict[str, Any]],
    train_kwargs: Optional[Dict[str, Any]]=None,
) -> Union[str, Exception]:
    """Fine-tune a new model based on the given model."""
    # Get the fine-tuning provider
    try:
        # Get the finetune function
        provider_finetune_function = get_provider_finetune_function(provider)

        # Fine-tune a new model based on the given model
        model = provider_finetune_function(
            job=job,
            model=model,
            train_method=train_method,
            train_data=train_data,
            train_kwargs=train_kwargs,
        )
    except Exception as err:
        raise err

    return model<|MERGE_RESOLUTION|>--- conflicted
+++ resolved
@@ -102,7 +102,6 @@
     def inspect_history(self, n: int = 1):
         _inspect_history(self, n)
 
-<<<<<<< HEAD
     def launch(self):
         """Send a request to the provider to launch the model, if needed."""
         if is_self_hosted_model(self.model):
@@ -159,14 +158,6 @@
         return finetune_job
     
     def copy(self, **kwargs):
-        """Returns a copy of the language model with the same parameters."""
-        kwargs = {**self.kwargs, **kwargs}
-        # model = kwargs.pop("model") or self.model
-        init_kwargs = dict(model=self.model, model_type=self.model_type, cache=self.cache, temperature=self.kwargs["temperature"], max_tokens=self.kwargs["max_tokens"])
-        init_kwargs = {**init_kwargs, **kwargs}
-        return self.__class__(**init_kwargs)
-=======
-    def copy(self, **kwargs):
         """Returns a copy of the language model with possibly updated parameters."""
 
         import copy
@@ -181,7 +172,6 @@
 
         return new_instance
 
->>>>>>> 05b1da87
 
 
 @functools.lru_cache(maxsize=None)
