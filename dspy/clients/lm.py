import os
import ujson
import functools
from .base_lm import BaseLM

try:
    import warnings
    with warnings.catch_warnings():
        warnings.filterwarnings("ignore", category=UserWarning)
        import litellm

    from litellm.caching import Cache
    litellm.cache = Cache(disk_cache_dir=".dspy_cache", type="disk")

except ImportError:
    class LitellmPlaceholder:
        def __getattr__(self, _): raise ImportError("The LiteLLM package is not installed. Run `pip install litellm`.")

    litellm = LitellmPlaceholder()

class LM(BaseLM):
    def __call__(self, prompt=None, messages=None, **kwargs):
        # Build the request.
        cache = kwargs.pop("cache", self.cache)
        messages = messages or [{"role": "user", "content": prompt}]
        kwargs = {**self.kwargs, **kwargs}

        # Make the request and handle LRU & disk caching.
        if self.model_type == "chat": completion = cached_litellm_completion if cache else litellm_completion
        else: completion = cached_litellm_text_completion if cache else litellm_text_completion

        response = completion(ujson.dumps(dict(model=self.model, messages=messages, **kwargs)))
<<<<<<< HEAD
        outputs = [c.message.content if hasattr(c, "message") else c["text"] for c in response.choices]
        print("got outputs", outputs)
=======
        outputs = [c.message.content if hasattr(c, "message") else c["text"] for c in response["choices"]]

>>>>>>> ee8206ea
        # Logging, with removed api key & where `cost` is None on cache hit.
        kwargs = {k: v for k, v in kwargs.items() if not k.startswith("api_")}
        entry = dict(prompt=prompt, messages=messages, kwargs=kwargs, response=response)
        entry = dict(**entry, outputs=outputs, usage=dict(response["usage"]))
        entry = dict(**entry, cost=response.get("_hidden_params", {}).get("response_cost"))
        self.history.append(entry)

        return outputs


@functools.lru_cache(maxsize=None)
def cached_litellm_completion(request):
    return litellm_completion(request, cache={"no-cache": False, "no-store": False})

def litellm_completion(request, cache={"no-cache": True, "no-store": True}):
    kwargs = ujson.loads(request)
    return litellm.completion(cache=cache, **kwargs)

@functools.lru_cache(maxsize=None)
def cached_litellm_text_completion(request):
    return litellm_text_completion(request, cache={"no-cache": False, "no-store": False})

def litellm_text_completion(request, cache={"no-cache": True, "no-store": True}):
    kwargs = ujson.loads(request)

    # Extract the provider and model from the model string.
    model = kwargs.pop("model").split("/", 1)
    provider, model = model[0] if len(model) > 1 else "openai", model[-1]

    # Use the API key and base from the kwargs, or from the environment.
    api_key = kwargs.pop("api_key", None) or os.getenv(f"{provider}_API_KEY")
    api_base = kwargs.pop("api_base", None) or os.getenv(f"{provider}_API_BASE")

    # Build the prompt from the messages.
    prompt = '\n\n'.join([x['content'] for x in kwargs.pop("messages")] + ['BEGIN RESPONSE:'])

    return litellm.text_completion(cache=cache, model=f'text-completion-openai/{model}', api_key=api_key,
                                   api_base=api_base, prompt=prompt, **kwargs)<|MERGE_RESOLUTION|>--- conflicted
+++ resolved
@@ -30,13 +30,8 @@
         else: completion = cached_litellm_text_completion if cache else litellm_text_completion
 
         response = completion(ujson.dumps(dict(model=self.model, messages=messages, **kwargs)))
-<<<<<<< HEAD
-        outputs = [c.message.content if hasattr(c, "message") else c["text"] for c in response.choices]
-        print("got outputs", outputs)
-=======
         outputs = [c.message.content if hasattr(c, "message") else c["text"] for c in response["choices"]]
 
->>>>>>> ee8206ea
         # Logging, with removed api key & where `cost` is None on cache hit.
         kwargs = {k: v for k, v in kwargs.items() if not k.startswith("api_")}
         entry = dict(prompt=prompt, messages=messages, kwargs=kwargs, response=response)
