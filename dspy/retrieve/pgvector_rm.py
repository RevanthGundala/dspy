<<<<<<< HEAD
from typing import List, Optional

import openai
=======
import warnings
from typing import Callable, Optional
>>>>>>> 696f2d2e

import dspy

try:
    import psycopg2
    from pgvector.psycopg2 import register_vector
    from psycopg2 import sql
except ImportError:
    raise ImportError(
        "The 'pgvector' extra is required to use PgVectorRM. Install it with `pip install dspy-ai[pgvector]`",
    )
try:
    import openai
except ImportError:
    warnings.warn("`openai` is not installed. Install it with `pip install openai` to use OpenAI embedding models.",
                  category=ImportWarning)


class PgVectorRM(dspy.Retrieve):
    """
    Implements a retriever that (as the name suggests) uses pgvector to retrieve passages,
    using a raw SQL query and a postgresql connection managed by psycopg2.

    It needs to register the pgvector extension with the psycopg2 connection

    Returns a list of dspy.Example objects

    Args:
        db_url (str): A PostgreSQL database URL in psycopg2's DSN format
        pg_table_name (Optional[str]): name of the table containing passages
        openai_client (openai.OpenAI): OpenAI client to use for computing query embeddings. Either openai_client or embedding_func must be provided.
        embedding_func (Callable): A function to use for computing query embeddings. Either openai_client or embedding_func must be provided.
        k (Optional[int]): Default number of top passages to retrieve. Defaults to 20
        embedding_field (str = "embedding"): Field containing passage embeddings. Defaults to "embedding"
        fields (List[str] = ['text']): Fields to retrieve from the table. Defaults to "text"
        embedding_model (str = "text-embedding-ada-002"): Field containing the OpenAI embedding model to use. Defaults to "text-embedding-ada-002"

    Examples:
        Below is a code snippet that shows how to use PgVector as the default retriever

        ```python
        import dspy
        import openai
        import psycopg2

        openai.api_key = os.environ.get("OPENAI_API_KEY", None)
        openai_client = openai.OpenAI()

        llm = dspy.OpenAI(model="gpt-3.5-turbo")

        DATABASE_URL should be in the format postgresql://user:password@host/database
        db_url=os.getenv("DATABASE_URL")

        retriever_model = PgVectorRM(conn, openai_client=openai_client, "paragraphs", fields=["text", "document_id"], k=20)
        dspy.settings.configure(lm=llm, rm=retriever_model)
        ```

        Below is a code snippet that shows how to use PgVector in the forward() function of a module
        ```python
        self.retrieve = PgVectorRM(db_url, openai_client=openai_client, "paragraphs", fields=["text", "document_id"], k=20)
        ```
    """

    def __init__(
<<<<<<< HEAD
        self,
        db_url: str,
        pg_table_name: str,
        openai_client: openai.OpenAI,
        k: Optional[int] = 20,
        embedding_field: str = "embedding",
        fields: List[str] = ["text"],
=======
            self,
            db_url: str,
            pg_table_name: str,
            openai_client: Optional[openai.OpenAI] = None,
            embedding_func: Optional[Callable] = None,
            k: int = 20,
            embedding_field: str = "embedding",
            fields: Optional[list[str]] = None,
            embedding_model: str = "text-embedding-ada-002",
            include_similarity: bool = False,
>>>>>>> 696f2d2e
    ):
        """
        k = 20 is the number of paragraphs to retrieve
        """
        assert openai_client or embedding_func, "Either openai_client or embedding_func must be provided."
        self.openai_client = openai_client
<<<<<<< HEAD
=======
        self.embedding_func = embedding_func
>>>>>>> 696f2d2e

        self.conn = psycopg2.connect(db_url)
        register_vector(self.conn)
        self.pg_table_name = pg_table_name
        self.fields = fields or ['text']
        self.embedding_field = embedding_field
        self.embedding_model = embedding_model
        self.include_similarity = include_similarity

        super().__init__(k=k)

<<<<<<< HEAD
    def forward(self, query: str, k: Optional[int] = 20):
        """Search with PgVector for self.k top passages for query

        Args:
            query  (str): The query to search for
            k (Optional[int]): The number of top passages to retrieve. Defaults to self.k
=======
    def forward(self, query: str):
        """Search with PgVector for self.k top passages for query using cosine similarity

        Args:
            query  (str): The query to search for
            include_similarity (bool): Whether or not to include the similarity for each record
>>>>>>> 696f2d2e
        Returns:
            dspy.Prediction: an object containing the retrieved passages.
        """
        # Embed query
<<<<<<< HEAD
        query_embedding = (
            self.openai_client.embeddings.create(
                model="text-embedding-ada-002",
                input=query,
                encoding_format="float",
            )
            .data[0]
            .embedding
        )

        related_paragraphs = []

        sql_query = sql.SQL("select {fields} from {table} order by {embedding_field} <-> %s::vector limit %s").format(
            fields=sql.SQL(",").join([sql.Identifier(f) for f in self.fields]),
=======
        query_embedding = self._get_embeddings(query)

        retrieved_docs = []

        fields = sql.SQL(',').join([
            sql.Identifier(f)
            for f in self.fields
        ])
        if self.include_similarity:
            similarity_field = (
                sql.SQL(',') +
                sql.SQL(
                    '1 - ({embedding_field} <=> %s) AS similarity',
                ).format(embedding_field=sql.Identifier(self.embedding_field))
            )
            fields += similarity_field
            args = (query_embedding, query_embedding, self.k)
        else:
            args = (query_embedding, self.k)

        sql_query = sql.SQL(
            "select {fields} from {table} order by {embedding_field} <=> %s::vector limit %s",
        ).format(
            fields=fields,
>>>>>>> 696f2d2e
            table=sql.Identifier(self.pg_table_name),
            embedding_field=sql.Identifier(self.embedding_field),
        )

        with self.conn as conn:
            with conn.cursor() as cur:
<<<<<<< HEAD
                cur.execute(sql_query, (query_embedding, self.k))
=======
                cur.execute(
                    sql_query,
                    args)
>>>>>>> 696f2d2e
                rows = cur.fetchall()
                columns = [descrip[0] for descrip in cur.description]
                for row in rows:
                    data = dict(zip(columns, row))
                    retrieved_docs.append(dspy.Example(**data))
        # Return Prediction
        return retrieved_docs

    def _get_embeddings(self, query: str) -> list[float]:
        if self.openai_client is not None:
            return self.openai_client.embeddings.create(
                model=self.embedding_model,
                input=query,
                encoding_format="float",
            ).data[0].embedding
        else:
            return self.embedding_func(query)<|MERGE_RESOLUTION|>--- conflicted
+++ resolved
@@ -1,11 +1,7 @@
-<<<<<<< HEAD
-from typing import List, Optional
+import warnings
+from typing import Callable, Optional
 
 import openai
-=======
-import warnings
-from typing import Callable, Optional
->>>>>>> 696f2d2e
 
 import dspy
 
@@ -70,15 +66,6 @@
     """
 
     def __init__(
-<<<<<<< HEAD
-        self,
-        db_url: str,
-        pg_table_name: str,
-        openai_client: openai.OpenAI,
-        k: Optional[int] = 20,
-        embedding_field: str = "embedding",
-        fields: List[str] = ["text"],
-=======
             self,
             db_url: str,
             pg_table_name: str,
@@ -89,17 +76,13 @@
             fields: Optional[list[str]] = None,
             embedding_model: str = "text-embedding-ada-002",
             include_similarity: bool = False,
->>>>>>> 696f2d2e
     ):
         """
         k = 20 is the number of paragraphs to retrieve
         """
         assert openai_client or embedding_func, "Either openai_client or embedding_func must be provided."
         self.openai_client = openai_client
-<<<<<<< HEAD
-=======
         self.embedding_func = embedding_func
->>>>>>> 696f2d2e
 
         self.conn = psycopg2.connect(db_url)
         register_vector(self.conn)
@@ -111,41 +94,15 @@
 
         super().__init__(k=k)
 
-<<<<<<< HEAD
-    def forward(self, query: str, k: Optional[int] = 20):
-        """Search with PgVector for self.k top passages for query
-
-        Args:
-            query  (str): The query to search for
-            k (Optional[int]): The number of top passages to retrieve. Defaults to self.k
-=======
     def forward(self, query: str):
         """Search with PgVector for self.k top passages for query using cosine similarity
-
         Args:
             query  (str): The query to search for
             include_similarity (bool): Whether or not to include the similarity for each record
->>>>>>> 696f2d2e
         Returns:
             dspy.Prediction: an object containing the retrieved passages.
         """
         # Embed query
-<<<<<<< HEAD
-        query_embedding = (
-            self.openai_client.embeddings.create(
-                model="text-embedding-ada-002",
-                input=query,
-                encoding_format="float",
-            )
-            .data[0]
-            .embedding
-        )
-
-        related_paragraphs = []
-
-        sql_query = sql.SQL("select {fields} from {table} order by {embedding_field} <-> %s::vector limit %s").format(
-            fields=sql.SQL(",").join([sql.Identifier(f) for f in self.fields]),
-=======
         query_embedding = self._get_embeddings(query)
 
         retrieved_docs = []
@@ -170,20 +127,13 @@
             "select {fields} from {table} order by {embedding_field} <=> %s::vector limit %s",
         ).format(
             fields=fields,
->>>>>>> 696f2d2e
             table=sql.Identifier(self.pg_table_name),
             embedding_field=sql.Identifier(self.embedding_field),
         )
 
         with self.conn as conn:
             with conn.cursor() as cur:
-<<<<<<< HEAD
-                cur.execute(sql_query, (query_embedding, self.k))
-=======
-                cur.execute(
-                    sql_query,
-                    args)
->>>>>>> 696f2d2e
+                cur.execute(sql_query, args)
                 rows = cur.fetchall()
                 columns = [descrip[0] for descrip in cur.description]
                 for row in rows:
