import random
import re
<<<<<<< HEAD
import typing as t
from typing import Union

import numpy as np
from pydantic import BaseModel, Field

from dsp.modules import LM
from dsp.utils.utils import dotdict
from dspy.modeling.backends.text import TextBackend
from dspy.primitives.example import Example
from dspy.primitives.prediction import (
    Completions,
)
from dspy.signatures.signature import InputField, OutputField, Signature
=======
from typing import Union

import numpy as np

from dsp.modules import LM
from dsp.utils.utils import dotdict
>>>>>>> 696f2d2e


class DummyLM(LM):
    """Dummy language model for unit testing purposes."""

<<<<<<< HEAD
    def __init__(
        self,
        answers: Union[list[str], dict[str, str]],
        follow_examples: bool = False,
    ):
        """Initializes the dummy language model.
=======
    def __init__(self, answers: Union[list[str], dict[str, str]], follow_examples: bool = False):
        """Initializes the dummy language model.

>>>>>>> 696f2d2e
        Parameters:
        - answers: A list of strings or a dictionary with string keys and values.
        - follow_examples: If True, and the prompt contains an example exactly equal to the prompt,
                           the dummy model will return the next string in the list for each request.
        If a list is provided, the dummy model will return the next string in the list for each request.
        If a dictionary is provided, the dummy model will return the value corresponding to the key that matches the prompt.
        """
        super().__init__("dummy-model")
        self.provider = "dummy"
        self.answers = answers
        self.follow_examples = follow_examples

    def basic_request(self, prompt, n=1, **kwargs) -> dict[str, list[dict[str, str]]]:
        """Generates a dummy response based on the prompt."""
        dummy_response = {"choices": []}
        for _ in range(n):
            answer = None

            if self.follow_examples:
                prefix = prompt.split("\n")[-1]
                _instructions, _format, *examples, _output = prompt.split("\n---\n")
                examples_str = "\n".join(examples)
                possible_answers = re.findall(prefix + r"\s*(.*)", examples_str)
                if possible_answers:
                    # We take the last answer, as the first one is just from
                    # the "Follow the following format" section.
                    answer = possible_answers[-1]
                    print(
                        f"DummyLM got found previous example for {prefix} with value {answer=}",
                    )
                else:
                    print(f"DummyLM couldn't find previous example for {prefix=}")

            if answer is None:
                if isinstance(self.answers, dict):
                    answer = next(
                        (v for k, v in self.answers.items() if k in prompt),
                        None,
                    )
                else:
                    if len(self.answers) > 0:
                        answer = self.answers[0]
                        self.answers = self.answers[1:]

            if answer is None:
                answer = "No more responses"

            # Mimic the structure of a real language model response.
            dummy_response["choices"].append(
                {
                    "text": answer,
                    "finish_reason": "simulated completion",
                },
            )

            RED, GREEN, RESET = "\033[91m", "\033[92m", "\033[0m"
            print("=== DummyLM ===")
            print(prompt, end="")
            print(f"{RED}{answer}{RESET}")
            print("===")

        # Simulate processing and storing the request and response.
        history_entry = {
            "prompt": prompt,
            "response": dummy_response,
            "kwargs": kwargs,
            "raw_kwargs": kwargs,
        }
        self.history.append(history_entry)

        return dummy_response

    def __call__(self, prompt, _only_completed=True, _return_sorted=False, **kwargs):
        """Retrieves dummy completions."""
        response = self.basic_request(prompt, **kwargs)
        choices = response["choices"]

        # Filter choices and return text completions.
        return [choice["text"] for choice in choices]
<<<<<<< HEAD

    def get_convo(self, index) -> str:
        """Get the prompt + anwer from the ith message."""
        return self.history[index]["prompt"] + " " + self.history[index]["response"]["choices"][0]["text"]


=======

    def get_convo(self, index) -> str:
        """Get the prompt + anwer from the ith message."""
        return self.history[index]["prompt"] + " " + self.history[index]["response"]["choices"][0]["text"]


>>>>>>> 696f2d2e
def dummy_rm(passages=()) -> callable:
    if not passages:

        def inner(query: str, *, k: int, **kwargs):
            assert False, "No passages defined"

        return inner
    max_length = max(map(len, passages)) + 100
    vectorizer = DummyVectorizer(max_length)
    passage_vecs = vectorizer(passages)

    def inner(query: str, *, k: int, **kwargs):
        assert k <= len(passages)
        query_vec = vectorizer([query])[0]
        scores = passage_vecs @ query_vec
        largest_idx = (-scores).argsort()[:k]
        # return dspy.Prediction(passages=[passages[i] for i in largest_idx])
        return [dotdict(dict(long_text=passages[i])) for i in largest_idx]

    return inner


class DummyVectorizer:
    """Simple vectorizer based on n-grams."""

    def __init__(self, max_length=100, n_gram=2):
        self.max_length = max_length
        self.n_gram = n_gram
        self.P = 10**9 + 7  # A large prime number
        random.seed(123)
        self.coeffs = [random.randrange(1, self.P) for _ in range(n_gram)]

    def _hash(self, gram):
        """Hashes a string using a polynomial hash function."""
        h = 1
        for coeff, c in zip(self.coeffs, gram):
            h = h * coeff + ord(c)
            h %= self.P
        return h % self.max_length

    def __call__(self, texts: list[str]) -> np.ndarray:
        vecs = []
        for text in texts:
            grams = [text[i : i + self.n_gram] for i in range(len(text) - self.n_gram + 1)]
            vec = [0] * self.max_length
            for gram in grams:
                vec[self._hash(gram)] += 1
            vecs.append(vec)

        vecs = np.array(vecs, dtype=np.float32)
        vecs -= np.mean(vecs, axis=1, keepdims=True)
        vecs /= np.linalg.norm(vecs, axis=1, keepdims=True) + 1e-10  # Added epsilon to avoid division by zero
        return vecs


class DummySignature(Signature):
    """Produce the answer given the question"""

    question = InputField()
    answer = OutputField()


def make_dummy_completions(signature, list_of_dicts: list[dict[str, t.Any]]):
    examples = [Example(**kwargs) for kwargs in list_of_dicts]
    return Completions(
        signature=DummySignature,
        examples=examples,
        input_kwargs={},
    )


class DummyResponse(BaseModel):
    choices: list = Field(default_factory=list)


class DummyBackend(TextBackend):
    model: str = Field(default="dummy")
    answers: list[list[str]] = Field(default_factory=list)
    step: int = Field(default=0)

    def generate(self, signature: Signature, demos: list[str], config: dict[str, t.Any], **kwargs) -> Completions:
        example = Example(demos=demos, **kwargs)

        model_kwargs = self.prepare_request(signature, example, config)

        if len(self.answers) <= self.step:
            raise ValueError("not enough answers provided")

        response = DummyResponse(
            choices=[{"message": {"content": c}, "finish_reason": "done"} for c in self.answers[self.step]],
        )
        self.step += 1

        return self.process_response(signature, example, response, input_kwargs=model_kwargs)<|MERGE_RESOLUTION|>--- conflicted
+++ resolved
@@ -1,6 +1,5 @@
 import random
 import re
-<<<<<<< HEAD
 import typing as t
 from typing import Union
 
@@ -11,35 +10,16 @@
 from dsp.utils.utils import dotdict
 from dspy.modeling.backends.text import TextBackend
 from dspy.primitives.example import Example
-from dspy.primitives.prediction import (
-    Completions,
-)
+from dspy.primitives.prediction import Completions
 from dspy.signatures.signature import InputField, OutputField, Signature
-=======
-from typing import Union
-
-import numpy as np
-
-from dsp.modules import LM
-from dsp.utils.utils import dotdict
->>>>>>> 696f2d2e
 
 
 class DummyLM(LM):
     """Dummy language model for unit testing purposes."""
 
-<<<<<<< HEAD
-    def __init__(
-        self,
-        answers: Union[list[str], dict[str, str]],
-        follow_examples: bool = False,
-    ):
-        """Initializes the dummy language model.
-=======
     def __init__(self, answers: Union[list[str], dict[str, str]], follow_examples: bool = False):
         """Initializes the dummy language model.
 
->>>>>>> 696f2d2e
         Parameters:
         - answers: A list of strings or a dictionary with string keys and values.
         - follow_examples: If True, and the prompt contains an example exactly equal to the prompt,
@@ -119,21 +99,12 @@
 
         # Filter choices and return text completions.
         return [choice["text"] for choice in choices]
-<<<<<<< HEAD
 
     def get_convo(self, index) -> str:
         """Get the prompt + anwer from the ith message."""
         return self.history[index]["prompt"] + " " + self.history[index]["response"]["choices"][0]["text"]
 
 
-=======
-
-    def get_convo(self, index) -> str:
-        """Get the prompt + anwer from the ith message."""
-        return self.history[index]["prompt"] + " " + self.history[index]["response"]["choices"][0]["text"]
-
-
->>>>>>> 696f2d2e
 def dummy_rm(passages=()) -> callable:
     if not passages:
 
