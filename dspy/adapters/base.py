--- conflicted
+++ resolved
@@ -1,33 +1,8 @@
-<<<<<<< HEAD
 from abc import ABC, abstractmethod
 
 from dspy.utils.callback import with_callbacks
 
-
-# TODO(PR): Should this be an abstract class? It looks like __call__
-# expects .format and .parse to be implemented by the subclasses. We
-# additionally use .format_turn for fine-tuning. Relatedly, did we want to
-# rename this method?
-# TODO(PR) Do we need callbacks for format_finetune_data?
 class Adapter(ABC):
-=======
-import abc
-from dspy.utils.callback import with_callbacks
-
-class Adapter:
-    @abc.abstractmethod
-    def format(self, signature, demos, inputs):
-        """
-        Format the input data for the LLM.
-        """
-
-    @abc.abstractmethod
-    def parse(self, signature, completion):
-        """
-        Parse the output data from the LLM.
-        """
->>>>>>> 1df86fa3
-
     def __init__(self, callbacks=None):
         self.callbacks = callbacks or []
 
@@ -45,7 +20,6 @@
         outputs = lm(**inputs_, **lm_kwargs)
         values = []
 
-        
         try:
             for output in outputs:
                 value = self.parse(signature, output, _parse_values=_parse_values)
@@ -64,9 +38,8 @@
        raise NotImplementedError
 
     @abstractmethod
+    def parse(self, signature, completion, _parse_values):
+       raise NotImplementedError
+
     def format_finetune_data(self, signature, demos, inputs, outputs):
-        raise NotImplementedError
-
-    @abstractmethod
-    def parse(self, signature, completion, _parse_values):
-       raise NotImplementedError+        raise NotImplementedError