<<<<<<< HEAD
import dspy

from dspy.utils.callback import with_async_callbacks, with_callbacks
=======
import abc
from dspy.utils.callback import with_callbacks
>>>>>>> 2a788e84

class Adapter:
    @abc.abstractmethod
    def format(self, signature, demos, inputs):
        """
        Format the input data for the LLM.
        """

    @abc.abstractmethod
    def parse(self, signature, completion):
        """
        Parse the output data from the LLM.
        """

    def __init__(self, callbacks=None):
        self.callbacks = callbacks or []

    def __init_subclass__(cls, **kwargs) -> None:
        super().__init_subclass__(**kwargs)

        # Decorate format() and parse() method with with_callbacks
        cls.format = with_callbacks(cls.format)
        cls.parse = with_callbacks(cls.parse)

    def __call__(self, lm, lm_kwargs, signature, demos, inputs, _parse_values=True):
        args = (lm, lm_kwargs, signature, demos, inputs, _parse_values)

        if dspy.settings.async_mode:
            return self.__async_call(*args)

        return self.__sync_call(*args)

    @with_callbacks
    def __sync_call(self, lm, lm_kwargs, signature, demos, inputs, _parse_values):
        # Format inputs - formatting is sync operation
        inputs = self.format(signature, demos, inputs)
        inputs = dict(prompt=inputs) if isinstance(inputs, str) else dict(messages=inputs)

<<<<<<< HEAD
        outputs = lm(**inputs, **lm_kwargs)

        # Parse outputs - parsing is sync operation
=======
        
>>>>>>> 2a788e84
        try:
            values = []
            for output in outputs:
                value = self.parse(signature, output, _parse_values=_parse_values)
                assert set(value.keys()) == set(
                    signature.output_fields.keys()
                ), f"Expected {signature.output_fields.keys()} but got {value.keys()}"
                values.append(value)

            return values
        except Exception as e:
<<<<<<< HEAD
            from .json_adapter import JsonAdapter

            if _parse_values and not isinstance(self, JsonAdapter):
                return JsonAdapter()(lm, lm_kwargs, signature, demos, inputs, _parse_values=_parse_values)
=======
            from .json_adapter import JSONAdapter
            if _parse_values and not isinstance(self, JSONAdapter):
                return JSONAdapter()(lm, lm_kwargs, signature, demos, inputs, _parse_values=_parse_values)
>>>>>>> 2a788e84
            raise e

    @with_async_callbacks
    async def __async_call(self, lm, lm_kwargs, signature, demos, inputs, _parse_values):
        """Internal async implementation"""
        # Format inputs - formatting is sync operation
        inputs = self.format(signature, demos, inputs)
        inputs = dict(prompt=inputs) if isinstance(inputs, str) else dict(messages=inputs)

        assert dspy.settings.async_mode, "Async mode is not enabled"
        outputs = await lm.acall(**inputs, **lm_kwargs)

        # Parse outputs - parsing is sync operation
        try:
            values = []
            for output in outputs:
                value = self.parse(signature, output, _parse_values=_parse_values)
                assert set(value.keys()) == set(
                    signature.output_fields.keys()
                ), f"Expected {signature.output_fields.keys()} but got {value.keys()}"
                values.append(value)

            return values
        except Exception as e:
            from .json_adapter import JsonAdapter

            if _parse_values and not isinstance(self, JsonAdapter):
                return await JsonAdapter()(lm, lm_kwargs, signature, demos, inputs, _parse_values=_parse_values)
            raise e<|MERGE_RESOLUTION|>--- conflicted
+++ resolved
@@ -1,11 +1,8 @@
-<<<<<<< HEAD
+import abc
+
 import dspy
+from dspy.utils.callback import with_async_callbacks, with_callbacks
 
-from dspy.utils.callback import with_async_callbacks, with_callbacks
-=======
-import abc
-from dspy.utils.callback import with_callbacks
->>>>>>> 2a788e84
 
 class Adapter:
     @abc.abstractmethod
@@ -40,17 +37,11 @@
 
     @with_callbacks
     def __sync_call(self, lm, lm_kwargs, signature, demos, inputs, _parse_values):
-        # Format inputs - formatting is sync operation
         inputs = self.format(signature, demos, inputs)
         inputs = dict(prompt=inputs) if isinstance(inputs, str) else dict(messages=inputs)
 
-<<<<<<< HEAD
         outputs = lm(**inputs, **lm_kwargs)
 
-        # Parse outputs - parsing is sync operation
-=======
-        
->>>>>>> 2a788e84
         try:
             values = []
             for output in outputs:
@@ -62,29 +53,21 @@
 
             return values
         except Exception as e:
-<<<<<<< HEAD
-            from .json_adapter import JsonAdapter
+            from .json_adapter import JSONAdapter
 
-            if _parse_values and not isinstance(self, JsonAdapter):
-                return JsonAdapter()(lm, lm_kwargs, signature, demos, inputs, _parse_values=_parse_values)
-=======
-            from .json_adapter import JSONAdapter
             if _parse_values and not isinstance(self, JSONAdapter):
                 return JSONAdapter()(lm, lm_kwargs, signature, demos, inputs, _parse_values=_parse_values)
->>>>>>> 2a788e84
             raise e
 
     @with_async_callbacks
     async def __async_call(self, lm, lm_kwargs, signature, demos, inputs, _parse_values):
         """Internal async implementation"""
-        # Format inputs - formatting is sync operation
         inputs = self.format(signature, demos, inputs)
         inputs = dict(prompt=inputs) if isinstance(inputs, str) else dict(messages=inputs)
 
         assert dspy.settings.async_mode, "Async mode is not enabled"
         outputs = await lm.acall(**inputs, **lm_kwargs)
 
-        # Parse outputs - parsing is sync operation
         try:
             values = []
             for output in outputs:
@@ -96,8 +79,8 @@
 
             return values
         except Exception as e:
-            from .json_adapter import JsonAdapter
+            from .json_adapter import JSONAdapter
 
-            if _parse_values and not isinstance(self, JsonAdapter):
-                return await JsonAdapter()(lm, lm_kwargs, signature, demos, inputs, _parse_values=_parse_values)
+            if _parse_values and not isinstance(self, JSONAdapter):
+                return await JSONAdapter()(lm, lm_kwargs, signature, demos, inputs, _parse_values=_parse_values)
             raise e